--- conflicted
+++ resolved
@@ -4,11 +4,8 @@
 	"context"
 	"fmt"
 	"os"
-<<<<<<< HEAD
 	"path/filepath"
 	"strings"
-=======
->>>>>>> d0702768
 	"sync"
 	"time"
 
