package k8s

import (
	"context"
	"fmt"
	"os"
	"sync"
	"time"

	"k8s.io/apimachinery/pkg/runtime/schema"
	"k8s.io/client-go/discovery"
	"k8s.io/client-go/dynamic"
	"k8s.io/client-go/kubernetes"
	"k8s.io/client-go/rest"
	"k8s.io/client-go/tools/clientcmd"
	clientcmdapi "k8s.io/client-go/tools/clientcmd/api"
)

// kubernetesClient implements the Client interface using client-go.
type kubernetesClient struct {
	// Configuration
	config *ClientConfig

	// Client cache for multi-cluster support
	mu               sync.RWMutex
	clientsets       map[string]kubernetes.Interface         // Context name -> clientset
	dynamicClients   map[string]dynamic.Interface            // Context name -> dynamic client
	discoveryClients map[string]discovery.DiscoveryInterface // Context name -> discovery client
	restConfigs      map[string]*rest.Config                 // Context name -> rest config

	// Kubeconfig management
	kubeconfigData *clientcmdapi.Config
	currentContext string

	// Resource type mappings
	builtinResources map[string]schema.GroupVersionResource

	// Safety and performance settings
	nonDestructiveMode   bool
	dryRun               bool
	allowedOperations    []string
	restrictedNamespaces []string

	// Performance settings
	qpsLimit   float32
	burstLimit int
	timeout    time.Duration
}

// ClientConfig holds configuration for the Kubernetes client.
type ClientConfig struct {
	// Kubeconfig settings
	KubeconfigPath string
	Context        string

	// Authentication mode
	InCluster bool // Use in-cluster service account authentication instead of kubeconfig

	// Safety settings
	NonDestructiveMode   bool
	DryRun               bool
	AllowedOperations    []string
	RestrictedNamespaces []string

	// Performance settings
	QPSLimit   float32
	BurstLimit int
	Timeout    time.Duration

	// Debug settings
	DebugMode bool

	// Logging
	Logger Logger
}

// Logger interface for client logging (simple version for now).
type Logger interface {
	Debug(msg string, args ...interface{})
	Info(msg string, args ...interface{})
	Warn(msg string, args ...interface{})
	Error(msg string, args ...interface{})
}

// NewClient creates a new Kubernetes client with the given configuration.
func NewClient(config *ClientConfig) (*kubernetesClient, error) {
	if config == nil {
		return nil, fmt.Errorf("client configuration is required")
	}

	// Set defaults
	if config.QPSLimit == 0 {
		config.QPSLimit = 20.0
	}
	if config.BurstLimit == 0 {
		config.BurstLimit = 30
	}
	if config.Timeout == 0 {
		config.Timeout = 30 * time.Second
	}

	client := &kubernetesClient{
		config:               config,
		clientsets:           make(map[string]kubernetes.Interface),
		dynamicClients:       make(map[string]dynamic.Interface),
		discoveryClients:     make(map[string]discovery.DiscoveryInterface),
		restConfigs:          make(map[string]*rest.Config),
		nonDestructiveMode:   config.NonDestructiveMode,
		dryRun:               config.DryRun,
		allowedOperations:    config.AllowedOperations,
		restrictedNamespaces: config.RestrictedNamespaces,
		qpsLimit:             config.QPSLimit,
		burstLimit:           config.BurstLimit,
		timeout:              config.Timeout,
		builtinResources:     make(map[string]schema.GroupVersionResource),
	}

	// Initialize builtin resources
	client.builtinResources = map[string]schema.GroupVersionResource{
		// Core/v1 resources
		"pods":                   {Group: "", Version: "v1", Resource: "pods"},
		"pod":                    {Group: "", Version: "v1", Resource: "pods"},
		"services":               {Group: "", Version: "v1", Resource: "services"},
		"service":                {Group: "", Version: "v1", Resource: "services"},
		"svc":                    {Group: "", Version: "v1", Resource: "services"},
		"nodes":                  {Group: "", Version: "v1", Resource: "nodes"},
		"node":                   {Group: "", Version: "v1", Resource: "nodes"},
		"namespaces":             {Group: "", Version: "v1", Resource: "namespaces"},
		"namespace":              {Group: "", Version: "v1", Resource: "namespaces"},
		"ns":                     {Group: "", Version: "v1", Resource: "namespaces"},
		"configmaps":             {Group: "", Version: "v1", Resource: "configmaps"},
		"configmap":              {Group: "", Version: "v1", Resource: "configmaps"},
		"cm":                     {Group: "", Version: "v1", Resource: "configmaps"},
		"secrets":                {Group: "", Version: "v1", Resource: "secrets"},
		"secret":                 {Group: "", Version: "v1", Resource: "secrets"},
		"persistentvolumes":      {Group: "", Version: "v1", Resource: "persistentvolumes"},
		"persistentvolume":       {Group: "", Version: "v1", Resource: "persistentvolumes"},
		"pv":                     {Group: "", Version: "v1", Resource: "persistentvolumes"},
		"persistentvolumeclaims": {Group: "", Version: "v1", Resource: "persistentvolumeclaims"},
		"persistentvolumeclaim":  {Group: "", Version: "v1", Resource: "persistentvolumeclaims"},
		"pvc":                    {Group: "", Version: "v1", Resource: "persistentvolumeclaims"},

		// Apps/v1 resources
		"deployments":  {Group: "apps", Version: "v1", Resource: "deployments"},
		"deployment":   {Group: "apps", Version: "v1", Resource: "deployments"},
		"deploy":       {Group: "apps", Version: "v1", Resource: "deployments"},
		"replicasets":  {Group: "apps", Version: "v1", Resource: "replicasets"},
		"replicaset":   {Group: "apps", Version: "v1", Resource: "replicasets"},
		"rs":           {Group: "apps", Version: "v1", Resource: "replicasets"},
		"daemonsets":   {Group: "apps", Version: "v1", Resource: "daemonsets"},
		"daemonset":    {Group: "apps", Version: "v1", Resource: "daemonsets"},
		"ds":           {Group: "apps", Version: "v1", Resource: "daemonsets"},
		"statefulsets": {Group: "apps", Version: "v1", Resource: "statefulsets"},
		"statefulset":  {Group: "apps", Version: "v1", Resource: "statefulsets"},
		"sts":          {Group: "apps", Version: "v1", Resource: "statefulsets"},

		// Batch resources
		"jobs":     {Group: "batch", Version: "v1", Resource: "jobs"},
		"job":      {Group: "batch", Version: "v1", Resource: "jobs"},
		"cronjobs": {Group: "batch", Version: "v1", Resource: "cronjobs"},
		"cronjob":  {Group: "batch", Version: "v1", Resource: "cronjobs"},
		"cj":       {Group: "batch", Version: "v1", Resource: "cronjobs"},

		// Networking resources
		"ingresses": {Group: "networking.k8s.io", Version: "v1", Resource: "ingresses"},
		"ingress":   {Group: "networking.k8s.io", Version: "v1", Resource: "ingresses"},
		"ing":       {Group: "networking.k8s.io", Version: "v1", Resource: "ingresses"},

		// RBAC resources
		"roles":               {Group: "rbac.authorization.k8s.io", Version: "v1", Resource: "roles"},
		"role":                {Group: "rbac.authorization.k8s.io", Version: "v1", Resource: "roles"},
		"rolebindings":        {Group: "rbac.authorization.k8s.io", Version: "v1", Resource: "rolebindings"},
		"rolebinding":         {Group: "rbac.authorization.k8s.io", Version: "v1", Resource: "rolebindings"},
		"clusterroles":        {Group: "rbac.authorization.k8s.io", Version: "v1", Resource: "clusterroles"},
		"clusterrole":         {Group: "rbac.authorization.k8s.io", Version: "v1", Resource: "clusterroles"},
		"clusterrolebindings": {Group: "rbac.authorization.k8s.io", Version: "v1", Resource: "clusterrolebindings"},
		"clusterrolebinding":  {Group: "rbac.authorization.k8s.io", Version: "v1", Resource: "clusterrolebindings"},
		"serviceaccounts":     {Group: "", Version: "v1", Resource: "serviceaccounts"},
		"serviceaccount":      {Group: "", Version: "v1", Resource: "serviceaccounts"},
		"sa":                  {Group: "", Version: "v1", Resource: "serviceaccounts"},
	}

	// Handle authentication mode
	if config.InCluster {
		// In-cluster mode: use service account authentication
		client.currentContext = "in-cluster"

		// Validate in-cluster environment
		if err := client.validateInClusterEnvironment(); err != nil {
			return nil, fmt.Errorf("in-cluster authentication not available: %w", err)
		}

		if config.Logger != nil {
			config.Logger.Info("Using in-cluster authentication")
		}
	} else {
		// Kubeconfig mode: load kubeconfig
		if err := client.loadKubeconfig(); err != nil {
			return nil, fmt.Errorf("failed to load kubeconfig: %w", err)
		}

<<<<<<< HEAD
	// Validate current context exists
	if _, exists := client.kubeconfigData.Contexts[client.currentContext]; !exists && client.currentContext != "" {
		return nil, fmt.Errorf("context %q does not exist in kubeconfig", client.currentContext)
=======
		// Set current context
		if config.Context != "" {
			client.currentContext = config.Context
		} else {
			client.currentContext = client.kubeconfigData.CurrentContext
		}

		// Validate current context exists
		if _, exists := client.kubeconfigData.Contexts[client.currentContext]; !exists {
			return nil, fmt.Errorf("context %q does not exist in kubeconfig", client.currentContext)
		}

		if config.Logger != nil {
			config.Logger.Info("Using kubeconfig authentication", "context", client.currentContext)
		}
>>>>>>> 72fec4dd
	}

	return client, nil
}

// validateInClusterEnvironment checks if the required in-cluster authentication files are present.
func (c *kubernetesClient) validateInClusterEnvironment() error {
	// Check if service account token file exists
	tokenPath := "/var/run/secrets/kubernetes.io/serviceaccount/token"
	if _, err := os.Stat(tokenPath); os.IsNotExist(err) {
		return fmt.Errorf("service account token not found at %s", tokenPath)
	}

	// Check if CA certificate file exists
	caPath := "/var/run/secrets/kubernetes.io/serviceaccount/ca.crt"
	if _, err := os.Stat(caPath); os.IsNotExist(err) {
		return fmt.Errorf("service account CA certificate not found at %s", caPath)
	}

	// Check if namespace file exists
	namespacePath := "/var/run/secrets/kubernetes.io/serviceaccount/namespace"
	if _, err := os.Stat(namespacePath); os.IsNotExist(err) {
		return fmt.Errorf("service account namespace not found at %s", namespacePath)
	}

	return nil
}

// loadKubeconfig loads the kubeconfig from the specified path or default locations.
func (c *kubernetesClient) loadKubeconfig() error {
	var err error

	// Load kubeconfig
	loadingRules := clientcmd.NewDefaultClientConfigLoadingRules()
	if c.config.KubeconfigPath != "" {
		loadingRules.ExplicitPath = c.config.KubeconfigPath
	}

	config := clientcmd.NewNonInteractiveDeferredLoadingClientConfig(
		loadingRules,
		&clientcmd.ConfigOverrides{},
	)

	rawConfig, err := config.RawConfig()
	if err != nil {
		return fmt.Errorf("failed to load kubeconfig: %w", err)
	}
	c.kubeconfigData = &rawConfig

	return nil
}

// getRestConfig returns a rest.Config for the specified context.
func (c *kubernetesClient) getRestConfig(contextName string) (*rest.Config, error) {
	// Use current context if none specified
	if contextName == "" {
		contextName = c.currentContext
	}

	if c.config.DebugMode && c.config.Logger != nil {
		c.config.Logger.Debug("getRestConfig: starting", "contextName", contextName)
	}

	c.mu.RLock()
	if restConfig, exists := c.restConfigs[contextName]; exists {
		c.mu.RUnlock()
		if c.config.DebugMode && c.config.Logger != nil {
			c.config.Logger.Debug("getRestConfig: found cached config", "contextName", contextName)
		}
		return restConfig, nil
	}
	c.mu.RUnlock()

	if c.config.DebugMode && c.config.Logger != nil {
		c.config.Logger.Debug("getRestConfig: acquiring write lock")
	}

	c.mu.Lock()
	defer c.mu.Unlock()

	// Double-check after acquiring write lock
	if restConfig, exists := c.restConfigs[contextName]; exists {
		if c.config.DebugMode && c.config.Logger != nil {
			c.config.Logger.Debug("getRestConfig: found cached config after write lock", "contextName", contextName)
		}
		return restConfig, nil
	}

	var restConfig *rest.Config
	var err error

	if c.config.InCluster {
		// In-cluster mode: use service account authentication
		if c.config.DebugMode && c.config.Logger != nil {
			c.config.Logger.Debug("getRestConfig: creating in-cluster config")
		}

		restConfig, err = rest.InClusterConfig()
		if err != nil {
			if c.config.DebugMode && c.config.Logger != nil {
				c.config.Logger.Error("getRestConfig: InClusterConfig() failed", "error", err)
			}
			return nil, fmt.Errorf("failed to create in-cluster rest config: %w", err)
		}

		if c.config.DebugMode && c.config.Logger != nil {
			c.config.Logger.Debug("getRestConfig: got in-cluster REST config", "host", restConfig.Host)
		}
	} else {
		// Kubeconfig mode: use clientcmd
		if c.config.DebugMode && c.config.Logger != nil {
			c.config.Logger.Debug("getRestConfig: creating loading rules")
		}

		// Create rest config for the specified context
		loadingRules := clientcmd.NewDefaultClientConfigLoadingRules()
		if c.config.KubeconfigPath != "" {
			loadingRules.ExplicitPath = c.config.KubeconfigPath
		}

		if c.config.DebugMode && c.config.Logger != nil {
			c.config.Logger.Debug("getRestConfig: creating context config", "kubeconfigPath", c.config.KubeconfigPath)
		}

		contextConfig := clientcmd.NewNonInteractiveDeferredLoadingClientConfig(
			loadingRules,
			&clientcmd.ConfigOverrides{
				CurrentContext: contextName,
			},
		)

		if c.config.DebugMode && c.config.Logger != nil {
			c.config.Logger.Debug("getRestConfig: calling ClientConfig()")
		}

		restConfig, err = contextConfig.ClientConfig()
		if err != nil {
			if c.config.DebugMode && c.config.Logger != nil {
				c.config.Logger.Error("getRestConfig: ClientConfig() failed", "error", err)
			}
			return nil, fmt.Errorf("failed to create rest config for context %q: %w", contextName, err)
		}

		if c.config.DebugMode && c.config.Logger != nil {
			c.config.Logger.Debug("getRestConfig: got REST config", "host", restConfig.Host, "serverName", restConfig.ServerName)
		}
	}

	if c.config.DebugMode && c.config.Logger != nil {
		c.config.Logger.Debug("getRestConfig: applying performance settings", "qps", c.qpsLimit, "burst", c.burstLimit, "timeout", c.timeout)
	}

	// Apply performance settings
	restConfig.QPS = c.qpsLimit
	restConfig.Burst = c.burstLimit
	restConfig.Timeout = c.timeout

	if c.config.DebugMode && c.config.Logger != nil {
		c.config.Logger.Debug("getRestConfig: caching config", "contextName", contextName)
	}

	// Cache the config
	c.restConfigs[contextName] = restConfig

	if c.config.DebugMode && c.config.Logger != nil {
		c.config.Logger.Debug("getRestConfig: completed successfully", "contextName", contextName)
	}

	return restConfig, nil
}

// getRestConfigUnsafe returns a rest.Config for the specified context without using locks.
func (c *kubernetesClient) getRestConfigUnsafe(contextName string) (*rest.Config, error) {
	// Use current context if none specified
	if contextName == "" {
		contextName = c.currentContext
	}

	// Check cache first (caller must hold write lock)
	if restConfig, exists := c.restConfigs[contextName]; exists {
		return restConfig, nil
	}

	var restConfig *rest.Config
	var err error

	if c.config.InCluster {
		// In-cluster mode: use service account authentication
		restConfig, err = rest.InClusterConfig()
		if err != nil {
			return nil, fmt.Errorf("failed to create in-cluster rest config: %w", err)
		}
	} else {
		// Kubeconfig mode: use clientcmd
		loadingRules := clientcmd.NewDefaultClientConfigLoadingRules()
		if c.config.KubeconfigPath != "" {
			loadingRules.ExplicitPath = c.config.KubeconfigPath
		}

		contextConfig := clientcmd.NewNonInteractiveDeferredLoadingClientConfig(
			loadingRules,
			&clientcmd.ConfigOverrides{
				CurrentContext: contextName,
			},
		)

		restConfig, err = contextConfig.ClientConfig()
		if err != nil {
			return nil, fmt.Errorf("failed to create rest config for context %q: %w", contextName, err)
		}
	}

	// Apply performance settings
	restConfig.QPS = c.qpsLimit
	restConfig.Burst = c.burstLimit
	restConfig.Timeout = c.timeout

	// Cache the config (caller must hold write lock)
	c.restConfigs[contextName] = restConfig

	return restConfig, nil
}

// getClientset returns a Kubernetes clientset for the specified context.
func (c *kubernetesClient) getClientset(contextName string) (kubernetes.Interface, error) {
	// Use current context if none specified
	if contextName == "" {
		contextName = c.currentContext
	}

	if c.config.DebugMode && c.config.Logger != nil {
		c.config.Logger.Debug("getClientset: starting", "contextName", contextName)
	}

	c.mu.RLock()
	if clientset, exists := c.clientsets[contextName]; exists {
		c.mu.RUnlock()
		if c.config.DebugMode && c.config.Logger != nil {
			c.config.Logger.Debug("getClientset: found cached clientset", "contextName", contextName)
		}
		return clientset, nil
	}
	c.mu.RUnlock()

	if c.config.DebugMode && c.config.Logger != nil {
		c.config.Logger.Debug("getClientset: acquiring write lock")
	}

	c.mu.Lock()
	defer c.mu.Unlock()

	// Double-check after acquiring write lock
	if clientset, exists := c.clientsets[contextName]; exists {
		if c.config.DebugMode && c.config.Logger != nil {
			c.config.Logger.Debug("getClientset: found cached clientset after write lock", "contextName", contextName)
		}
		return clientset, nil
	}

	if c.config.DebugMode && c.config.Logger != nil {
		c.config.Logger.Debug("getClientset: getting REST config", "contextName", contextName)
	}

	// Call unsafe version since we already hold the write lock
	restConfig, err := c.getRestConfigUnsafe(contextName)
	if err != nil {
		if c.config.DebugMode && c.config.Logger != nil {
			c.config.Logger.Error("getClientset: failed to get REST config", "error", err)
		}
		return nil, err
	}

	if c.config.DebugMode && c.config.Logger != nil {
		c.config.Logger.Debug("getClientset: creating clientset from REST config")
	}

	clientset, err := kubernetes.NewForConfig(restConfig)
	if err != nil {
		if c.config.DebugMode && c.config.Logger != nil {
			c.config.Logger.Error("getClientset: failed to create clientset", "error", err)
		}
		return nil, fmt.Errorf("failed to create clientset for context %q: %w", contextName, err)
	}

	if c.config.DebugMode && c.config.Logger != nil {
		c.config.Logger.Debug("getClientset: caching clientset", "contextName", contextName)
	}

	// Cache the clientset
	c.clientsets[contextName] = clientset

	if c.config.DebugMode && c.config.Logger != nil {
		c.config.Logger.Debug("getClientset: completed successfully", "contextName", contextName)
	}

	return clientset, nil
}

// getDynamicClient returns a dynamic client for the specified context.
func (c *kubernetesClient) getDynamicClient(contextName string) (dynamic.Interface, error) {
	// Use current context if none specified
	if contextName == "" {
		contextName = c.currentContext
	}

	if c.config.DebugMode && c.config.Logger != nil {
		c.config.Logger.Debug("getDynamicClient: starting", "contextName", contextName, "currentContext", c.currentContext)
	}

	c.mu.RLock()
	if dynamicClient, exists := c.dynamicClients[contextName]; exists {
		c.mu.RUnlock()
		if c.config.DebugMode && c.config.Logger != nil {
			c.config.Logger.Debug("getDynamicClient: found cached client", "contextName", contextName)
		}
		return dynamicClient, nil
	}
	c.mu.RUnlock()

	if c.config.DebugMode && c.config.Logger != nil {
		c.config.Logger.Debug("getDynamicClient: acquiring write lock")
	}

	c.mu.Lock()
	defer c.mu.Unlock()

	// Double-check after acquiring write lock
	if dynamicClient, exists := c.dynamicClients[contextName]; exists {
		if c.config.DebugMode && c.config.Logger != nil {
			c.config.Logger.Debug("getDynamicClient: found cached client after write lock", "contextName", contextName)
		}
		return dynamicClient, nil
	}

	if c.config.DebugMode && c.config.Logger != nil {
		c.config.Logger.Debug("getDynamicClient: getting REST config", "contextName", contextName)
	}

	// Call unsafe version since we already hold the write lock
	restConfig, err := c.getRestConfigUnsafe(contextName)
	if err != nil {
		if c.config.DebugMode && c.config.Logger != nil {
			c.config.Logger.Error("getDynamicClient: failed to get REST config", "error", err)
		}
		return nil, err
	}

	if c.config.DebugMode && c.config.Logger != nil {
		c.config.Logger.Debug("getDynamicClient: creating dynamic client from REST config")
	}

	dynamicClient, err := dynamic.NewForConfig(restConfig)
	if err != nil {
		if c.config.DebugMode && c.config.Logger != nil {
			c.config.Logger.Error("getDynamicClient: failed to create dynamic client", "error", err)
		}
		return nil, fmt.Errorf("failed to create dynamic client for context %q: %w", contextName, err)
	}

	if c.config.DebugMode && c.config.Logger != nil {
		c.config.Logger.Debug("getDynamicClient: caching dynamic client", "contextName", contextName)
	}

	// Cache the client
	c.dynamicClients[contextName] = dynamicClient

	if c.config.DebugMode && c.config.Logger != nil {
		c.config.Logger.Debug("getDynamicClient: completed successfully", "contextName", contextName)
	}

	return dynamicClient, nil
}

// getDiscoveryClient returns a discovery client for the specified context.
func (c *kubernetesClient) getDiscoveryClient(contextName string) (discovery.DiscoveryInterface, error) {
	// Use current context if none specified
	if contextName == "" {
		contextName = c.currentContext
	}

	if c.config.DebugMode && c.config.Logger != nil {
		c.config.Logger.Debug("getDiscoveryClient: starting", "contextName", contextName)
	}

	c.mu.RLock()
	if discoveryClient, exists := c.discoveryClients[contextName]; exists {
		c.mu.RUnlock()
		if c.config.DebugMode && c.config.Logger != nil {
			c.config.Logger.Debug("getDiscoveryClient: found cached discovery client", "contextName", contextName)
		}
		return discoveryClient, nil
	}
	c.mu.RUnlock()

	if c.config.DebugMode && c.config.Logger != nil {
		c.config.Logger.Debug("getDiscoveryClient: acquiring write lock")
	}

	c.mu.Lock()
	defer c.mu.Unlock()

	// Double-check after acquiring write lock
	if discoveryClient, exists := c.discoveryClients[contextName]; exists {
		if c.config.DebugMode && c.config.Logger != nil {
			c.config.Logger.Debug("getDiscoveryClient: found cached discovery client after write lock", "contextName", contextName)
		}
		return discoveryClient, nil
	}

	if c.config.DebugMode && c.config.Logger != nil {
		c.config.Logger.Debug("getDiscoveryClient: getting REST config", "contextName", contextName)
	}

	// Call unsafe version since we already hold the write lock
	restConfig, err := c.getRestConfigUnsafe(contextName)
	if err != nil {
		if c.config.DebugMode && c.config.Logger != nil {
			c.config.Logger.Error("getDiscoveryClient: failed to get REST config", "error", err)
		}
		return nil, err
	}

	if c.config.DebugMode && c.config.Logger != nil {
		c.config.Logger.Debug("getDiscoveryClient: creating discovery client from REST config")
	}

	discoveryClient, err := discovery.NewDiscoveryClientForConfig(restConfig)
	if err != nil {
		if c.config.DebugMode && c.config.Logger != nil {
			c.config.Logger.Error("getDiscoveryClient: failed to create discovery client", "error", err)
		}
		return nil, fmt.Errorf("failed to create discovery client for context %q: %w", contextName, err)
	}

	if c.config.DebugMode && c.config.Logger != nil {
		c.config.Logger.Debug("getDiscoveryClient: caching discovery client", "contextName", contextName)
	}

	// Cache the client
	c.discoveryClients[contextName] = discoveryClient

	if c.config.DebugMode && c.config.Logger != nil {
		c.config.Logger.Debug("getDiscoveryClient: completed successfully", "contextName", contextName)
	}

	return discoveryClient, nil
}

// isOperationAllowed checks if an operation is allowed based on configuration.
func (c *kubernetesClient) isOperationAllowed(operation string) error {
	// Check if operation is in allowed list (if specified)
	if len(c.allowedOperations) > 0 {
		allowed := false
		for _, allowedOp := range c.allowedOperations {
			if allowedOp == operation {
				allowed = true
				break
			}
		}
		if !allowed {
			return fmt.Errorf("operation %q is not allowed", operation)
		}
	}

	// Check if operation is destructive and non-destructive mode is enabled
	if c.nonDestructiveMode {
		destructiveOps := []string{"delete", "patch", "scale", "create", "apply"}
		for _, destructiveOp := range destructiveOps {
			if destructiveOp == operation {
				if !c.dryRun {
					return fmt.Errorf("destructive operation %q is not allowed in non-destructive mode", operation)
				}
				break
			}
		}
	}

	return nil
}

// isNamespaceRestricted checks if a namespace is restricted.
func (c *kubernetesClient) isNamespaceRestricted(namespace string) error {
	for _, restrictedNs := range c.restrictedNamespaces {
		if restrictedNs == namespace {
			return fmt.Errorf("access to namespace %q is restricted", namespace)
		}
	}
	return nil
}

// logOperation logs an operation for debugging and audit purposes.
func (c *kubernetesClient) logOperation(operation, context, namespace, resource, name string) {
	if c.config.Logger != nil {
		c.config.Logger.Debug("kubernetes operation",
			"operation", operation,
			"context", context,
			"namespace", namespace,
			"resource", resource,
			"name", name,
		)
	}
}

// ContextManager implementation

// ListContexts returns all available Kubernetes contexts.
func (c *kubernetesClient) ListContexts(ctx context.Context) ([]ContextInfo, error) {
	c.logOperation("list-contexts", "", "", "", "")

	if c.config.InCluster {
		// In-cluster mode: return single simulated context
		return []ContextInfo{
			{
				Name:      "in-cluster",
				Cluster:   "in-cluster",
				User:      "serviceaccount",
				Namespace: c.getInClusterNamespace(),
				Current:   true,
			},
		}, nil
	}

	// Kubeconfig mode: return contexts from kubeconfig
	var contexts []ContextInfo

	for contextName, contextInfo := range c.kubeconfigData.Contexts {
		contexts = append(contexts, ContextInfo{
			Name:      contextName,
			Cluster:   contextInfo.Cluster,
			User:      contextInfo.AuthInfo,
			Namespace: contextInfo.Namespace,
			Current:   contextName == c.currentContext,
		})
	}

	return contexts, nil
}

// GetCurrentContext returns the currently active context.
func (c *kubernetesClient) GetCurrentContext(ctx context.Context) (*ContextInfo, error) {
	c.logOperation("get-current-context", c.currentContext, "", "", "")

	if c.config.InCluster {
		// In-cluster mode: return simulated context
		return &ContextInfo{
			Name:      "in-cluster",
			Cluster:   "in-cluster",
			User:      "serviceaccount",
			Namespace: c.getInClusterNamespace(),
			Current:   true,
		}, nil
	}

	// Kubeconfig mode: return context from kubeconfig
	contextInfo, exists := c.kubeconfigData.Contexts[c.currentContext]
	if !exists {
		return nil, fmt.Errorf("current context %q does not exist", c.currentContext)
	}

	return &ContextInfo{
		Name:      c.currentContext,
		Cluster:   contextInfo.Cluster,
		User:      contextInfo.AuthInfo,
		Namespace: contextInfo.Namespace,
		Current:   true,
	}, nil
}

// SwitchContext changes the active Kubernetes context.
func (c *kubernetesClient) SwitchContext(ctx context.Context, contextName string) error {
	c.logOperation("switch-context", contextName, "", "", "")

	if c.config.InCluster {
		// In-cluster mode: only allow switching to "in-cluster" context
		if contextName != "in-cluster" {
			return fmt.Errorf("cannot switch context in in-cluster mode: only 'in-cluster' context is available")
		}
		// Context is already "in-cluster", no change needed
		return nil
	}

	// Kubeconfig mode: validate context exists and switch
	if _, exists := c.kubeconfigData.Contexts[contextName]; !exists {
		return fmt.Errorf("context %q does not exist in kubeconfig", contextName)
	}

	// Update current context
	c.mu.Lock()
	c.currentContext = contextName
	c.mu.Unlock()

	if c.config.Logger != nil {
		c.config.Logger.Info("switched kubernetes context", "context", contextName)
	}

	return nil
}

// getInClusterNamespace reads the namespace from the service account namespace file.
func (c *kubernetesClient) getInClusterNamespace() string {
	namespacePath := "/var/run/secrets/kubernetes.io/serviceaccount/namespace"
	data, err := os.ReadFile(namespacePath)
	if err != nil {
		// Fallback to default namespace if we can't read the file
		return "default"
	}
	return string(data)
}<|MERGE_RESOLUTION|>--- conflicted
+++ resolved
@@ -199,11 +199,6 @@
 			return nil, fmt.Errorf("failed to load kubeconfig: %w", err)
 		}
 
-<<<<<<< HEAD
-	// Validate current context exists
-	if _, exists := client.kubeconfigData.Contexts[client.currentContext]; !exists && client.currentContext != "" {
-		return nil, fmt.Errorf("context %q does not exist in kubeconfig", client.currentContext)
-=======
 		// Set current context
 		if config.Context != "" {
 			client.currentContext = config.Context
@@ -212,14 +207,13 @@
 		}
 
 		// Validate current context exists
-		if _, exists := client.kubeconfigData.Contexts[client.currentContext]; !exists {
+		if _, exists := client.kubeconfigData.Contexts[client.currentContext]; !exists && client.currentContext != "" {
 			return nil, fmt.Errorf("context %q does not exist in kubeconfig", client.currentContext)
 		}
 
 		if config.Logger != nil {
 			config.Logger.Info("Using kubeconfig authentication", "context", client.currentContext)
 		}
->>>>>>> 72fec4dd
 	}
 
 	return client, nil
